--- conflicted
+++ resolved
@@ -6,28 +6,12 @@
 [![GoDoc](https://godoc.org/github.com/pupizoid/ormlite?status.svg)](https://godoc.org/github.com/pupizoid/ormlite)
 [![Go Report Card](https://goreportcard.com/badge/github.com/pupizoid/ormlite)](https://goreportcard.com/report/github.com/pupizoid/ormlite)
 
-<<<<<<< HEAD
-# tag options
-
-- `primary` - Use this options to indicate the field representing model's primary key. It will be used loading relations.
-- `col` - Specifies custom column name for recent field, if not used lowercase of field name is used.
-- `ref` - Specifies name of the column in additional relation table, usually used for many-to-many relations and in the same field as `primary`
-- `table` - Specifies table name where relation's data is stored. Used for `many_to_many` relations.
-- `field` - Specifies model's column name for relation table. If it's omitted all rows from `table` will be considered as related.
-- `one_to_one` - Indicates that field represents one to one relation. Field type should be pointer to another type implementing `Model` interface. Only one type of relations can be set for single field.
-- `many_to_many` - Indicates that field represents many to many relation. Field type should be slice of `Model`. Must be combinated with `table` and `field` options. 
-
-=======
->>>>>>> fe16c940
 ## Model
 ```go
 type Model interface {
     Table() string
 }
 ```
-<<<<<<< HEAD
-This package mainly operates with a Model interface. Though there is an ability to load data specifing custom table, Model is used to process relations.
-=======
 This package mainly operates with a Model interface. Though there is an ability to load data specifing custom table, Model is used to process relations. 
 
 ## CRUD
@@ -86,5 +70,4 @@
   ID int 
   Related []*HasOneModel `ormlite:"has_many"`
 }
-```
->>>>>>> fe16c940
+```